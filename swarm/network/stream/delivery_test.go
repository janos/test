// Copyright 2018 The go-ethereum Authors
// This file is part of the go-ethereum library.
//
// The go-ethereum library is free software: you can redistribute it and/or modify
// it under the terms of the GNU Lesser General Public License as published by
// the Free Software Foundation, either version 3 of the License, or
// (at your option) any later version.
//
// The go-ethereum library is distributed in the hope that it will be useful,
// but WITHOUT ANY WARRANTY; without even the implied warranty of
// MERCHANTABILITY or FITNESS FOR A PARTICULAR PURPOSE. See the
// GNU Lesser General Public License for more details.
//
// You should have received a copy of the GNU Lesser General Public License
// along with the go-ethereum library. If not, see <http://www.gnu.org/licenses/>.

package stream

import (
	"bytes"
	"context"
	crand "crypto/rand"
	"fmt"
	"io"
	"sync"
	"testing"
	"time"

	"github.com/ethereum/go-ethereum/common"
	"github.com/ethereum/go-ethereum/p2p/discover"
	"github.com/ethereum/go-ethereum/p2p/simulations"
	p2ptest "github.com/ethereum/go-ethereum/p2p/testing"
	"github.com/ethereum/go-ethereum/rpc"
	"github.com/ethereum/go-ethereum/swarm/log"
	"github.com/ethereum/go-ethereum/swarm/network"
	streamTesting "github.com/ethereum/go-ethereum/swarm/network/stream/testing"
	"github.com/ethereum/go-ethereum/swarm/storage"
)

func TestStreamerRetrieveRequest(t *testing.T) {
	tester, streamer, _, teardown, err := newStreamerTester(t)
	defer teardown()
	if err != nil {
		t.Fatal(err)
	}

	peerID := tester.IDs[0]

	ctx := context.Background()
	req := &network.Request{
		Addr:        storage.Address(hash0[:]),
		SkipCheck:   true,
		PeersToSkip: &sync.Map{},
	}
	streamer.delivery.RequestFromPeers(ctx, req)

	err = tester.TestExchanges(p2ptest.Exchange{
		Label: "RetrieveRequestMsg",
		Expects: []p2ptest.Expect{
			{
				Code: 5,
				Msg: &RetrieveRequestMsg{
					Addr:      hash0[:],
					SkipCheck: true,
				},
				Peer: peerID,
			},
		},
	})

	if err != nil {
		t.Fatalf("Expected no error, got %v", err)
	}
}

func TestStreamerUpstreamRetrieveRequestMsgExchangeWithoutStore(t *testing.T) {
	tester, streamer, _, teardown, err := newStreamerTester(t)
	defer teardown()
	if err != nil {
		t.Fatal(err)
	}

	peerID := tester.IDs[0]

	chunk := storage.NewChunk(storage.Address(hash0[:]), nil)

	peer := streamer.getPeer(peerID)

	peer.handleSubscribeMsg(&SubscribeMsg{
		Stream:   NewStream(swarmChunkServerStreamName, "", false),
		History:  nil,
		Priority: Top,
	})

	err = tester.TestExchanges(p2ptest.Exchange{
		Label: "RetrieveRequestMsg",
		Triggers: []p2ptest.Trigger{
			{
				Code: 5,
				Msg: &RetrieveRequestMsg{
					Addr: chunk.Address()[:],
				},
				Peer: peerID,
			},
		},
		Expects: []p2ptest.Expect{
			{
				Code: 1,
				Msg: &OfferedHashesMsg{
					HandoverProof: nil,
					Hashes:        nil,
					From:          0,
					To:            0,
				},
				Peer: peerID,
			},
		},
	})

	expectedError := `exchange #0 "RetrieveRequestMsg": timed out`
	if err == nil || err.Error() != expectedError {
		t.Fatalf("Expected error %v, got %v", expectedError, err)
	}
}

// upstream request server receives a retrieve Request and responds with
// offered hashes or delivery if skipHash is set to true
func TestStreamerUpstreamRetrieveRequestMsgExchange(t *testing.T) {
	tester, streamer, localStore, teardown, err := newStreamerTester(t)
	defer teardown()
	if err != nil {
		t.Fatal(err)
	}

	peerID := tester.IDs[0]
	peer := streamer.getPeer(peerID)

	stream := NewStream(swarmChunkServerStreamName, "", false)

	peer.handleSubscribeMsg(&SubscribeMsg{
		Stream:   stream,
		History:  nil,
		Priority: Top,
	})

	hash := storage.Address(hash0[:])
	chunk := storage.NewChunk(hash, hash)
	wait, err := localStore.Put(chunk)

	ctx, cancel := context.WithTimeout(context.Background(), 5*time.Second)
	defer cancel()
	err = wait(ctx)
	if err != nil {
		t.Fatalf("Expected no err got %v", err)
	}

	err = tester.TestExchanges(p2ptest.Exchange{
		Label: "RetrieveRequestMsg",
		Triggers: []p2ptest.Trigger{
			{
				Code: 5,
				Msg: &RetrieveRequestMsg{
					Addr: hash,
				},
				Peer: peerID,
			},
		},
		Expects: []p2ptest.Expect{
			{
				Code: 1,
				Msg: &OfferedHashesMsg{
					HandoverProof: &HandoverProof{
						Handover: &Handover{},
					},
					Hashes: hash,
					From:   0,
					// TODO: why is this 32???
					To:     32,
					Stream: stream,
				},
				Peer: peerID,
			},
		},
	})

	if err != nil {
		t.Fatal(err)
	}

	hash = storage.Address(hash1[:])
	chunk = storage.NewChunk(hash, hash1[:])
	wait, err = localStore.Put(chunk)
	err = wait(ctx)
	if err != nil {
		t.Fatalf("Expected no err got %v", err)
	}

	err = tester.TestExchanges(p2ptest.Exchange{
		Label: "RetrieveRequestMsg",
		Triggers: []p2ptest.Trigger{
			{
				Code: 5,
				Msg: &RetrieveRequestMsg{
					Addr:      hash,
					SkipCheck: true,
				},
				Peer: peerID,
			},
		},
		Expects: []p2ptest.Expect{
			{
				Code: 6,
				Msg: &ChunkDeliveryMsg{
					Addr:  hash,
					SData: hash,
				},
				Peer: peerID,
			},
		},
	})

	if err != nil {
		t.Fatal(err)
	}
}

func TestStreamerDownstreamChunkDeliveryMsgExchange(t *testing.T) {
	tester, streamer, localStore, teardown, err := newStreamerTester(t)
	defer teardown()
	if err != nil {
		t.Fatal(err)
	}

	streamer.RegisterClientFunc("foo", func(p *Peer, t string, live bool) (Client, error) {
		return &testClient{
			t: t,
		}, nil
	})

	peerID := tester.IDs[0]

	stream := NewStream("foo", "", true)
	err = streamer.Subscribe(peerID, stream, NewRange(5, 8), Top)
	if err != nil {
		t.Fatalf("Expected no error, got %v", err)
	}

	chunkKey := hash0[:]
	chunkData := hash1[:]
	// chunk, created := localStore.GetOrCreateRequest(chunkKey)
	//
	// if !created {
	// 	t.Fatal("chunk already exists")
	// }
	// select {
	// case <-chunk.ReqC:
	// 	t.Fatal("chunk is already received")
	// default:
	// }

	err = tester.TestExchanges(p2ptest.Exchange{
		Label: "Subscribe message",
		Expects: []p2ptest.Expect{
			{
				Code: 4,
				Msg: &SubscribeMsg{
					Stream:   stream,
					History:  NewRange(5, 8),
					Priority: Top,
				},
				Peer: peerID,
			},
		},
	},
		p2ptest.Exchange{
			Label: "ChunkDeliveryRequest message",
			Triggers: []p2ptest.Trigger{
				{
					Code: 6,
					Msg: &ChunkDeliveryMsg{
						Addr:  chunkKey,
						SData: chunkData,
					},
					Peer: peerID,
				},
			},
		})

	if err != nil {
		t.Fatalf("Expected no error, got %v", err)
	}

	ctx, cancel := context.WithTimeout(context.Background(), 1*time.Second)
	defer cancel()
	storedChunk, err := localStore.Get(ctx, chunkKey)
	if err != nil {
		t.Fatalf("Expected no error, got %v", err)
	}

	if !bytes.Equal(storedChunk.Data(), chunkData) {
		t.Fatal("Retrieved chunk has different data than original")
	}

}

func TestDeliveryFromNodes(t *testing.T) {
	testDeliveryFromNodes(t, 2, 1, dataChunkCount, true)
	testDeliveryFromNodes(t, 2, 1, dataChunkCount, false)
	testDeliveryFromNodes(t, 4, 1, dataChunkCount, true)
	testDeliveryFromNodes(t, 4, 1, dataChunkCount, false)
	testDeliveryFromNodes(t, 8, 1, dataChunkCount, true)
	testDeliveryFromNodes(t, 8, 1, dataChunkCount, false)
	testDeliveryFromNodes(t, 16, 1, dataChunkCount, true)
	testDeliveryFromNodes(t, 16, 1, dataChunkCount, false)
}

func testDeliveryFromNodes(t *testing.T, nodes, conns, chunkCount int, skipCheck bool) {
	defaultSkipCheck = skipCheck
	toAddr = network.NewAddrFromNodeID
	// createStoreFunc = createTestLocalStorageFromSim
	conf := &streamTesting.RunConfig{
		Adapter:         *adapter,
		NodeCount:       nodes,
		ConnLevel:       conns,
		ToAddr:          toAddr,
		Services:        services,
		EnableMsgEvents: false,
	}

	sim, teardown, err := streamTesting.NewSimulation(conf)
	var rpcSubscriptionsWg sync.WaitGroup
	defer func() {
		rpcSubscriptionsWg.Wait()
		teardown()
	}()
	if err != nil {
		t.Fatal(err.Error())
	}
	stores = make(map[discover.NodeID]storage.ChunkStore)
	for i, id := range sim.IDs {
		stores[id] = sim.Stores[i]
	}
	if *useMockStore {
		createStoreFunc = createMockStore
		createGlobalStore()
	} else {
		createStoreFunc = nil
	}

	registries = make(map[discover.NodeID]*TestRegistry)
	deliveries = make(map[discover.NodeID]*Delivery)
	peerCount = func(id discover.NodeID) int {
		if sim.IDs[0] == id || sim.IDs[nodes-1] == id {
			return 1
		}
		return 2
	}

	// here we distribute chunks of a random file into Stores of nodes 1 to nodes
	rrFileStore := storage.NewFileStore(newRoundRobinStore(sim.Stores[1:]...), storage.NewFileStoreParams())
	size := chunkCount * chunkSize
<<<<<<< HEAD

	ctx, cancel := context.WithTimeout(context.Background(), 60*time.Second)
	defer cancel()

	fileHash, wait, err := rrFileStore.Store(ctx, io.LimitReader(crand.Reader, int64(size)), int64(size), false)
=======
	fileHash, wait, err := rrFileStore.Store(context.TODO(), io.LimitReader(crand.Reader, int64(size)), int64(size), false)
>>>>>>> a499b684
	// wait until all chunks stored
	if err != nil {
		t.Fatal(err.Error())
	}

	err = wait(ctx)
	if err != nil {
		t.Fatal(err.Error())
	}
	errc := make(chan error, 1)
	waitPeerErrC = make(chan error)
	quitC := make(chan struct{})
	defer close(quitC)

	action := func(ctx context.Context) error {
		// each node Subscribes to each other's swarmChunkServerStreamName
		// need to wait till an aynchronous process registers the peers in streamer.peers
		// that is used by Subscribe
		// using a global err channel to share betweem action and node service
		i := 0
		for err := range waitPeerErrC {
			if err != nil {
				return fmt.Errorf("error waiting for peers: %s", err)
			}
			i++
			if i == nodes {
				break
			}
		}

		// each node subscribes to the upstream swarm chunk server stream
		// which responds to chunk retrieve requests all but the last node in the chain does not
		for j := 0; j < nodes-1; j++ {
			id := sim.IDs[j]
			err := sim.CallClient(id, func(client *rpc.Client) error {
				doneC, err := streamTesting.WatchDisconnections(id, client, errc, quitC)
				if err != nil {
					return err
				}
				rpcSubscriptionsWg.Add(1)
				go func() {
					<-doneC
					rpcSubscriptionsWg.Done()
				}()
				sid := sim.IDs[j+1]
				return client.CallContext(ctx, nil, "stream_subscribeStream", sid, NewStream(swarmChunkServerStreamName, "", false), NewRange(0, 0), Top)
			})
			if err != nil {
				return err
			}
		}

		// create a retriever FileStore for the pivot node
		fileStore := storage.NewFileStore(stores[sim.IDs[0]], storage.NewFileStoreParams())

		go func() {
			// start the retrieval on the pivot node - this will spawn retrieve requests for missing chunks
			// we must wait for the peer connections to have started before requesting
			n, err := readAll(fileStore, fileHash)
			log.Info(fmt.Sprintf("retrieved %v", fileHash), "read", n, "err", err)
			if err != nil {
				errc <- fmt.Errorf("requesting chunks action error: %v", err)
			}
		}()
		return nil
	}
	check := func(ctx context.Context, id discover.NodeID) (bool, error) {
		select {
		case err := <-errc:
			return false, err
		case <-ctx.Done():
			return false, ctx.Err()
		default:
		}
		var total int64
		err := sim.CallClient(id, func(client *rpc.Client) error {
			ctx, cancel := context.WithTimeout(ctx, 5*time.Second)
			defer cancel()
			return client.CallContext(ctx, &total, "stream_readAll", common.BytesToHash(fileHash))
		})
		log.Info(fmt.Sprintf("check if %08x is available locally: number of bytes read %v/%v (error: %v)", fileHash, total, size, err))
		if err != nil || total != int64(size) {
			return false, nil
		}
		return true, nil
	}

	conf.Step = &simulations.Step{
		Action:  action,
		Trigger: streamTesting.Trigger(10*time.Millisecond, quitC, sim.IDs[0]),
		// we are only testing the pivot node (net.Nodes[0])
		Expect: &simulations.Expectation{
			Nodes: sim.IDs[0:1],
			Check: check,
		},
	}
	startedAt := time.Now()
	timeout := 300 * time.Second
	ctx, cancel = context.WithTimeout(context.Background(), timeout)
	defer cancel()
	result, err := sim.Run(ctx, conf)
	finishedAt := time.Now()
	if err != nil {
		t.Fatalf("Setting up simulation failed: %v", err)
	}
	if result.Error != nil {
		t.Fatalf("Simulation failed: %s", result.Error)
	}
	streamTesting.CheckResult(t, result, startedAt, finishedAt)
}

func BenchmarkDeliveryFromNodesWithoutCheck(b *testing.B) {
	for chunks := 32; chunks <= 128; chunks *= 2 {
		for i := 2; i < 32; i *= 2 {
			b.Run(
				fmt.Sprintf("nodes=%v,chunks=%v", i, chunks),
				func(b *testing.B) {
					benchmarkDeliveryFromNodes(b, i, 1, chunks, true)
				},
			)
		}
	}
}

func BenchmarkDeliveryFromNodesWithCheck(b *testing.B) {
	for chunks := 32; chunks <= 128; chunks *= 2 {
		for i := 2; i < 32; i *= 2 {
			b.Run(
				fmt.Sprintf("nodes=%v,chunks=%v", i, chunks),
				func(b *testing.B) {
					benchmarkDeliveryFromNodes(b, i, 1, chunks, false)
				},
			)
		}
	}
}

func benchmarkDeliveryFromNodes(b *testing.B, nodes, conns, chunkCount int, skipCheck bool) {
	defaultSkipCheck = skipCheck
	toAddr = network.NewAddrFromNodeID
	useFakeFetchFunc = false
	useAPIFakeFetchFunc = true
	stores = make(map[discover.NodeID]storage.ChunkStore)
	deliveries = make(map[discover.NodeID]*Delivery)
	registries = make(map[discover.NodeID]*TestRegistry)

	timeout := 300 * time.Second
	ctx, cancel := context.WithTimeout(context.Background(), timeout)
	defer cancel()

	conf := &streamTesting.RunConfig{
		Adapter:         *adapter,
		NodeCount:       nodes,
		ConnLevel:       conns,
		ToAddr:          toAddr,
		Services:        services,
		EnableMsgEvents: false,
	}
	sim, teardown, err := streamTesting.NewSimulation(conf)
	var rpcSubscriptionsWg sync.WaitGroup
	defer func() {
		rpcSubscriptionsWg.Wait()
		teardown()
	}()
	if err != nil {
		b.Fatal(err.Error())
	}

	peerCount = func(id discover.NodeID) int {
		if sim.IDs[0] == id || sim.IDs[nodes-1] == id {
			return 1
		}
		return 2
	}
	// wait channel for all nodes all peer connections to set up
	waitPeerErrC = make(chan error)

	// create a FileStore for the last node in the chain which we are gonna write to
	remoteFileStore := storage.NewFileStore(sim.Stores[nodes-1], storage.NewFileStoreParams())

	// channel to signal simulation initialisation with action call complete
	// or node disconnections
	disconnectC := make(chan error)
	quitC := make(chan struct{})

	initC := make(chan error)

	action := func(ctx context.Context) error {
		// each node Subscribes to each other's swarmChunkServerStreamName
		// need to wait till an aynchronous process registers the peers in streamer.peers
		// that is used by Subscribe
		// waitPeerErrC using a global err channel to share betweem action and node service
		i := 0
		for err := range waitPeerErrC {
			if err != nil {
				return fmt.Errorf("error waiting for peers: %s", err)
			}
			i++
			if i == nodes {
				break
			}
		}
		var err error
		// each node except the last one subscribes to the upstream swarm chunk server stream
		// which responds to chunk retrieve requests
		for j := 0; j < nodes-1; j++ {
			id := sim.IDs[j]
			err = sim.CallClient(id, func(client *rpc.Client) error {
				doneC, err := streamTesting.WatchDisconnections(id, client, disconnectC, quitC)
				if err != nil {
					return err
				}
				rpcSubscriptionsWg.Add(1)
				go func() {
					<-doneC
					rpcSubscriptionsWg.Done()
				}()
				ctx, cancel := context.WithTimeout(ctx, 1*time.Second)
				defer cancel()
				sid := sim.IDs[j+1] // the upstream peer's id
				return client.CallContext(ctx, nil, "stream_subscribeStream", sid, NewStream(swarmChunkServerStreamName, "", false), NewRange(0, 0), Top)
			})
			if err != nil {
				break
			}
		}
		initC <- err
		return nil
	}

	// the check function is only triggered when the benchmark finishes
	trigger := make(chan discover.NodeID)
	check := func(ctx context.Context, id discover.NodeID) (_ bool, err error) {
		return true, nil
	}

	conf.Step = &simulations.Step{
		Action:  action,
		Trigger: trigger,
		// we are only testing the pivot node (net.Nodes[0])
		Expect: &simulations.Expectation{
			Nodes: sim.IDs[0:1],
			Check: check,
		},
	}

	// run the simulation in the background
	errc := make(chan error)
	go func() {
		_, err := sim.Run(ctx, conf)
		close(quitC)
		errc <- err
	}()

	// wait for simulation action to complete stream subscriptions
	err = <-initC
	if err != nil {
		b.Fatalf("simulation failed to initialise. expected no error. got %v", err)
	}

	// create a retriever FileStore for the pivot node
	// by now deliveries are set for each node by the streamer service
	delivery := deliveries[sim.IDs[0]]
	netStore, err := storage.NewNetStore(sim.Stores[0].(*storage.LocalStore), network.NewFetcherFactory(delivery.RequestFromPeers, skipCheck).New)
	if err != nil {
		b.Fatalf("simulation failed to initialise. expected no error. got %v", err)
	}
	// benchmark loop
	b.ResetTimer()
	b.StopTimer()
Loop:
	for i := 0; i < b.N; i++ {
		// uploading chunkCount random chunks to the last node
		hashes := make([]storage.Address, chunkCount)
		for i := 0; i < chunkCount; i++ {
			// create actual size real chunks
<<<<<<< HEAD
			hash, wait, err := remoteFileStore.Store(ctx, io.LimitReader(crand.Reader, int64(chunkSize)), int64(chunkSize), false)
			if err != nil {
				b.Fatalf("expected no error. got %v", err)
			}
=======
			hash, wait, err := remoteFileStore.Store(context.TODO(), io.LimitReader(crand.Reader, int64(chunkSize)), int64(chunkSize), false)
>>>>>>> a499b684
			// wait until all chunks stored
			err = wait(ctx)
			if err != nil {
				b.Fatalf("expected no error. got %v", err)
			}
			// collect the hashes
			hashes[i] = hash
		}
		// now benchmark the actual retrieval
		// netstore.Get is called for each hash in a go routine and errors are collected
		b.StartTimer()
		errs := make(chan error)
		for _, hash := range hashes {
			go func(h storage.Address) {
				_, err := netStore.Get(ctx, h)
				log.Warn("test check netstore get", "hash", h, "err", err)
				errs <- err
			}(hash)
		}
		// count and report retrieval errors
		// if there are misses then chunk timeout is too low for the distance and volume (?)
		var total, misses int
		for err := range errs {
			if err != nil {
				log.Warn(err.Error())
				misses++
			}
			total++
			if total == chunkCount {
				break
			}
		}
		b.StopTimer()

		select {
		case err = <-disconnectC:
			if err != nil {
				break Loop
			}
		default:
		}

		if misses > 0 {
			err = fmt.Errorf("%v chunk not found out of %v", misses, total)
			break Loop
		}
	}

	select {
	case <-quitC:
	case trigger <- sim.IDs[0]:
	}
	if err == nil {
		err = <-errc
	} else {
		if e := <-errc; e != nil {
			b.Errorf("sim.Run function error: %v", e)
		}
	}

	// benchmark over, trigger the check function to conclude the simulation
	if err != nil {
		b.Fatalf("expected no error. got %v", err)
	}
}<|MERGE_RESOLUTION|>--- conflicted
+++ resolved
@@ -147,9 +147,7 @@
 	chunk := storage.NewChunk(hash, hash)
 	wait, err := localStore.Put(chunk)
 
-	ctx, cancel := context.WithTimeout(context.Background(), 5*time.Second)
-	defer cancel()
-	err = wait(ctx)
+	err = wait(context.TODO())
 	if err != nil {
 		t.Fatalf("Expected no err got %v", err)
 	}
@@ -190,7 +188,7 @@
 	hash = storage.Address(hash1[:])
 	chunk = storage.NewChunk(hash, hash1[:])
 	wait, err = localStore.Put(chunk)
-	err = wait(ctx)
+	err = wait(context.TODO())
 	if err != nil {
 		t.Fatalf("Expected no err got %v", err)
 	}
@@ -359,21 +357,13 @@
 	// here we distribute chunks of a random file into Stores of nodes 1 to nodes
 	rrFileStore := storage.NewFileStore(newRoundRobinStore(sim.Stores[1:]...), storage.NewFileStoreParams())
 	size := chunkCount * chunkSize
-<<<<<<< HEAD
-
-	ctx, cancel := context.WithTimeout(context.Background(), 60*time.Second)
-	defer cancel()
-
-	fileHash, wait, err := rrFileStore.Store(ctx, io.LimitReader(crand.Reader, int64(size)), int64(size), false)
-=======
 	fileHash, wait, err := rrFileStore.Store(context.TODO(), io.LimitReader(crand.Reader, int64(size)), int64(size), false)
->>>>>>> a499b684
 	// wait until all chunks stored
 	if err != nil {
 		t.Fatal(err.Error())
 	}
 
-	err = wait(ctx)
+	err = wait(context.TODO())
 	if err != nil {
 		t.Fatal(err.Error())
 	}
@@ -466,7 +456,7 @@
 	}
 	startedAt := time.Now()
 	timeout := 300 * time.Second
-	ctx, cancel = context.WithTimeout(context.Background(), timeout)
+	ctx, cancel := context.WithTimeout(context.Background(), timeout)
 	defer cancel()
 	result, err := sim.Run(ctx, conf)
 	finishedAt := time.Now()
@@ -644,16 +634,12 @@
 		hashes := make([]storage.Address, chunkCount)
 		for i := 0; i < chunkCount; i++ {
 			// create actual size real chunks
-<<<<<<< HEAD
-			hash, wait, err := remoteFileStore.Store(ctx, io.LimitReader(crand.Reader, int64(chunkSize)), int64(chunkSize), false)
+			hash, wait, err := remoteFileStore.Store(context.TODO(), io.LimitReader(crand.Reader, int64(chunkSize)), int64(chunkSize), false)
 			if err != nil {
 				b.Fatalf("expected no error. got %v", err)
 			}
-=======
-			hash, wait, err := remoteFileStore.Store(context.TODO(), io.LimitReader(crand.Reader, int64(chunkSize)), int64(chunkSize), false)
->>>>>>> a499b684
 			// wait until all chunks stored
-			err = wait(ctx)
+			err = wait(context.TODO())
 			if err != nil {
 				b.Fatalf("expected no error. got %v", err)
 			}
